cmake_minimum_required (VERSION 3.2)

# To debug the project, set the build type.
set(CMAKE_BUILD_TYPE Debug)

project (yarpl)

# CMake Config

add_definitions(-std=c++14)

# Generate compilation database
set(CMAKE_EXPORT_COMPILE_COMMANDS 1)

# Common configuration for all build modes.
set(CMAKE_CXX_FLAGS "${CMAKE_CXX_FLAGS} -std=c++14")
set(CMAKE_CXX_FLAGS "${CMAKE_CXX_FLAGS} -Wall -Wextra -Wno-unused-parameter")
set(CMAKE_CXX_FLAGS "${CMAKE_CXX_FLAGS} -Wno-weak-vtables -Wno-padded")
set(CMAKE_CXX_FLAGS "${CMAKE_CXX_FLAGS} -fno-omit-frame-pointer")
set(CMAKE_CXX_FLAGS "${CMAKE_CXX_FLAGS} -momit-leaf-frame-pointer")

# The yarpl-tests binary constantly fails with an ASAN error in gtest internal
# code on macOS.
if(APPLE AND ${CMAKE_CXX_COMPILER_ID} MATCHES Clang)
  message("== macOS detected, disabling ASAN for yarpl")
  add_compile_options("-fno-sanitize=address,undefined")
endif()

# Using NDEBUG in Release builds.
set(CMAKE_CXX_FLAGS_RELEASE "${CMAKE_CXX_FLAGS_RELEASE} -DNDEBUG")

find_path(GLOG_INCLUDE_DIR glog/logging.h)
find_library(GLOG_LIBRARY glog)

message("glog include_dir <${GLOG_INCLUDE_DIR}> lib <${GLOG_LIBRARY}>")

include_directories(SYSTEM ${GLOG_INCLUDE_DIR})
include_directories(${CMAKE_SOURCE_DIR})

# library source
add_library(
        yarpl
        # public API
        include/yarpl/Scheduler.h
        include/yarpl/Disposable.h
        include/yarpl/Refcounted.h
        # Flowable public API
        include/yarpl/Flowable.h
        include/yarpl/flowable/EmitterFlowable.h
        include/yarpl/flowable/Flowable.h
        include/yarpl/flowable/FlowableOperator.h
        include/yarpl/flowable/Flowable_FromObservable.h
        include/yarpl/flowable/Flowables.h
        include/yarpl/flowable/Subscriber.h
        include/yarpl/flowable/Subscribers.h
        include/yarpl/flowable/Subscription.h
        include/yarpl/flowable/TestSubscriber.h
        src/yarpl/flowable/sources/Subscription.cpp
        # Observable public API
        include/yarpl/Observable.h
        include/yarpl/observable/Observable.h
        include/yarpl/observable/Observables.h
        include/yarpl/observable/ObservableOperator.h
        include/yarpl/observable/Observer.h
        include/yarpl/observable/Observers.h
        include/yarpl/observable/Subscription.h
        include/yarpl/observable/Subscriptions.h
        include/yarpl/observable/TestObserver.h
        src/yarpl/observable/Subscriptions.cpp
        # Single
        include/yarpl/Single.h
        include/yarpl/single/Single.h
        include/yarpl/single/Singles.h
        include/yarpl/single/SingleOperator.h
        include/yarpl/single/SingleObserver.h
        include/yarpl/single/SingleObservers.h
        include/yarpl/single/SingleSubscription.h
        include/yarpl/single/SingleSubscriptions.h
        include/yarpl/single/SingleTestObserver.h
        # utils
        include/yarpl/utils/type_traits.h
        include/yarpl/utils/credits.h
        src/yarpl/utils/credits.cpp
        # Scheduler
        include/yarpl/schedulers/ThreadScheduler.h
        src/yarpl/schedulers/ThreadScheduler.cpp)

target_include_directories(
        yarpl
        PUBLIC "${PROJECT_SOURCE_DIR}/include" # allow include paths such as "yarpl/observable.h"
        PUBLIC "${PROJECT_SOURCE_DIR}/src" # allow include paths such as "yarpl/flowable/FlowableRange.h"
        )

target_link_libraries(
  yarpl
  folly
  ${GLOG_LIBRARY})

add_library(
  yarpl-test-utils
  test/yarpl/test_utils/Tuple.cpp
  test/yarpl/test_utils/Tuple.h
  test/yarpl/test_utils/Mocks.h)

# Executable for experimenting.
add_executable(
  yarpl-playground
  examples/yarpl-playground.cpp
  examples/FlowableExamples.cpp
  examples/FlowableExamples.h)

target_link_libraries(yarpl-playground yarpl)

# Unit tests.
add_executable(
  yarpl-tests
  test/MocksTest.cpp
  test/FlowableTest.cpp
  test/Observable_test.cpp
  test/RefcountedTest.cpp
  test/ReferenceTest.cpp
  test/Scheduler_test.cpp
  test/Single_test.cpp
<<<<<<< HEAD
  test/Tuple.cpp
  test/Tuple.h
  test/Mocks.h
=======
>>>>>>> 9605a1c4
  test/credits-test.cpp
  test/yarpl-tests.cpp)

target_link_libraries(
  yarpl-tests
  yarpl
  yarpl-test-utils
  ${GLOG_LIBRARY}

  # Inherited from rsocket-cpp CMake.
  ${GMOCK_LIBS})

add_dependencies(yarpl-tests yarpl-test-utils gmock)

add_test(NAME yarpl-tests COMMAND yarpl-tests)<|MERGE_RESOLUTION|>--- conflicted
+++ resolved
@@ -121,12 +121,6 @@
   test/ReferenceTest.cpp
   test/Scheduler_test.cpp
   test/Single_test.cpp
-<<<<<<< HEAD
-  test/Tuple.cpp
-  test/Tuple.h
-  test/Mocks.h
-=======
->>>>>>> 9605a1c4
   test/credits-test.cpp
   test/yarpl-tests.cpp)
 
